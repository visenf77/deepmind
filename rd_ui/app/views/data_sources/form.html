<div>

  <form name="dataSourceForm" ng-submit="saveChanges()">
    <div class="form-group">
<<<<<<< HEAD
      <label for="dataSourceName">Name</label>
      <input type="string" class="form-control" name="dataSourceName" ng-model="dataSource.name" required>
    </div>
    <div class="form-group">
      <label for="type">Type</label>
      <select name="type" class="form-control" ng-options="type.type as type.name for type in dataSourceTypes"
              ng-model="dataSource.type"></select>
    </div>
    <div class="form-group" ng-class='{"has-error": !inner.input.$valid}' ng-form="inner"
         ng-repeat="(name, input) in type.configuration_schema.properties">
      <label>{{input.title || name | capitalize}}</label>
      <input name="input" type="{{input.type}}" class="form-control" ng-model="dataSource.options[name]"
             ng-required="input.required"
             ng-if="input.type !== 'file'" accesskey="tab" placeholder="{{input.default}}">

      <input name="input" type="file" class="form-control" ng-model="files[name]"
             ng-required="input.required && !dataSource.options[name]"
             base-sixty-four-input
             ng-if="input.type === 'file'">
=======
        <label for="dataSourceName">Name</label>
        <input type="string" class="form-control" name="dataSourceName" ng-model="target.name" required>
    </div>
    <div class="form-group">
        <label for="type">Type</label>
        <select name="type" class="form-control" ng-options="type.type as type.name for type in types" ng-model="target.type"></select>
    </div>
    <div class="form-group" ng-class='{"has-error": !inner.input.$valid}' ng-form="inner" ng-repeat="(name, input) in type.configuration_schema.properties">
        <label>{{input.title || name | capitalize}}</label>
        <input name="input" type="{{input.type}}" class="form-control" ng-model="target.options[name]" ng-required="input.required"
                ng-if="input.type !== 'file'" accesskey="tab" placeholder="{{input.default}}">

        <input name="input" type="file" class="form-control" ng-model="files[name]" ng-required="input.required && !target.options[name]"
               base-sixty-four-input
               ng-if="input.type === 'file'">
>>>>>>> 4bcb705a
    </div>
  </form>
  <button class="btn btn-primary" ng-disabled="!dataSourceForm.$valid" ng-click="saveChanges()">Save</button>
  <button class="btn btn-danger" ng-click="deleteDataSource()" ng-if="dataSource.id">Delete</button>
</div><|MERGE_RESOLUTION|>--- conflicted
+++ resolved
@@ -1,28 +1,5 @@
-<div>
-
-  <form name="dataSourceForm" ng-submit="saveChanges()">
+<form name="dataSourceForm" ng-submit="saveChanges()">
     <div class="form-group">
-<<<<<<< HEAD
-      <label for="dataSourceName">Name</label>
-      <input type="string" class="form-control" name="dataSourceName" ng-model="dataSource.name" required>
-    </div>
-    <div class="form-group">
-      <label for="type">Type</label>
-      <select name="type" class="form-control" ng-options="type.type as type.name for type in dataSourceTypes"
-              ng-model="dataSource.type"></select>
-    </div>
-    <div class="form-group" ng-class='{"has-error": !inner.input.$valid}' ng-form="inner"
-         ng-repeat="(name, input) in type.configuration_schema.properties">
-      <label>{{input.title || name | capitalize}}</label>
-      <input name="input" type="{{input.type}}" class="form-control" ng-model="dataSource.options[name]"
-             ng-required="input.required"
-             ng-if="input.type !== 'file'" accesskey="tab" placeholder="{{input.default}}">
-
-      <input name="input" type="file" class="form-control" ng-model="files[name]"
-             ng-required="input.required && !dataSource.options[name]"
-             base-sixty-four-input
-             ng-if="input.type === 'file'">
-=======
         <label for="dataSourceName">Name</label>
         <input type="string" class="form-control" name="dataSourceName" ng-model="target.name" required>
     </div>
@@ -38,9 +15,6 @@
         <input name="input" type="file" class="form-control" ng-model="files[name]" ng-required="input.required && !target.options[name]"
                base-sixty-four-input
                ng-if="input.type === 'file'">
->>>>>>> 4bcb705a
     </div>
-  </form>
-  <button class="btn btn-primary" ng-disabled="!dataSourceForm.$valid" ng-click="saveChanges()">Save</button>
-  <button class="btn btn-danger" ng-click="deleteDataSource()" ng-if="dataSource.id">Delete</button>
-</div>+    <button class="btn btn-primary" ng-disabled="!dataSourceForm.$valid">Save</button>
+</form>