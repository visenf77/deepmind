--- conflicted
+++ resolved
@@ -7,7 +7,7 @@
 from mock import patch
 from tests import BaseTestCase
 from tests.factories import dashboard_factory, widget_factory, visualization_factory, query_factory, \
-    query_result_factory, user_factory, data_source_factory, group_factory
+    query_result_factory, user_factory, data_source_factory
 from redash import app, models, settings
 from redash.utils import json_dumps
 from redash.authentication import sign
@@ -18,7 +18,6 @@
 @contextmanager
 def authenticated_user(c, user=None):
     if not user:
-        group_factory.create()
         user = user_factory.create()
 
     with c.session_transaction() as sess:
@@ -78,13 +77,7 @@
 
 class StatusTest(BaseTestCase):
     def test_returns_data_for_admin(self):
-<<<<<<< HEAD
-        group_factory.create(name='admin', permissions=['admin'], tables='{*}')
-        group_factory.create()
-        admin = user_factory.create(groups=['admin','default'])
-=======
         admin = user_factory.create(groups=['admin', 'default'])
->>>>>>> c6a41553
         with app.test_client() as c, authenticated_user(c, user=admin):
             rv = c.get('/status.json')
             self.assertEqual(rv.status_code, 200)
@@ -118,7 +111,6 @@
             self.assertEquals(rv.status_code, 404)
 
     def test_create_new_dashboard(self):
-        group_factory.create()
         user = user_factory.create()
         with app.test_client() as c, authenticated_user(c, user=user):
             dashboard_name = 'Test Dashboard'
@@ -235,7 +227,6 @@
             self.assertEquals(rv.json['name'], 'Testing')
 
     def test_create_query(self):
-        group_factory.create()
         user = user_factory.create()
         data_source = data_source_factory.create()
         query_data = {
@@ -330,12 +321,7 @@
 class CsvQueryResultAPITest(BaseTestCase, AuthenticationTestMixin):
     def setUp(self):
         super(CsvQueryResultAPITest, self).setUp()
-<<<<<<< HEAD
-        group_factory.create(name='api', permissions=['view_query'], tables='{*}')
-        
-=======
-
->>>>>>> c6a41553
+
         self.paths = []
         self.query_result = query_result_factory.create()
         self.query = query_factory.create()
@@ -407,11 +393,7 @@
             self.assertFalse(login_user_mock.called)
 
     def test_submit_correct_user_and_password(self):
-<<<<<<< HEAD
-        group_factory.create()
-=======
-
->>>>>>> c6a41553
+
         user = user_factory.create()
         user.hash_password('password')
         user.save()
@@ -422,7 +404,6 @@
             login_user_mock.assert_called_with(user, remember=False)
 
     def test_submit_correct_user_and_password_and_remember_me(self):
-        group_factory.create()
         user = user_factory.create()
         user.hash_password('password')
         user.save()
@@ -433,7 +414,6 @@
             login_user_mock.assert_called_with(user, remember=True)
 
     def test_submit_correct_user_and_password_with_next(self):
-        group_factory.create()
         user = user_factory.create()
         user.hash_password('password')
         user.save()
@@ -452,7 +432,6 @@
             self.assertFalse(login_user_mock.called)
 
     def test_submit_incorrect_password(self):
-        group_factory.create()
         user = user_factory.create()
         user.hash_password('password')
         user.save()
@@ -463,7 +442,6 @@
             self.assertFalse(login_user_mock.called)
 
     def test_submit_incorrect_password(self):
-        group_factory.create()
         user = user_factory.create()
 
         with app.test_client() as c, patch('redash.controllers.login_user') as login_user_mock:
